--- conflicted
+++ resolved
@@ -1801,7 +1801,10 @@
 and you can even plug-in your own by extending `JsonProvider`.
 Each provider has its own configuration options to further customize it.
 
-<<<<<<< HEAD
+These encoders/layouts make use of an internal buffer to hold the JSON output during the rendering process. 
+The size of this buffer is set to `1024` bytes by default. A different size can be configured by setting the `minBufferSize` property to the desired value.
+The buffer automatically grows above the `minBufferSize` when needed to accommodate with larger events. However, only the first `minBufferSize` bytes will be reused by subsequent invocations. It is therefore strongly advised to set the minimum size at least equal to the average size of the encoded events to reduce unnecessary memory allocations and reduce pressure on the garbage collector.
+
 Apart from providers, if you need to further customize the output format of encoded JSON, 
 you can specify the _payloadWrapper_. 
 A _payloadWrapper_ can wrap or convert the encoded JSON (with a prefix, suffix and other providers) to another byte format.
@@ -1820,12 +1823,6 @@
 The logstash-logback-encoder library contains `LumberjackPayloadWrapper`.
 It can be used in situation when it is needed to reuse Beats input (in Logstash or Graylog for example)
 that is also used by Filebeat (or other tools).
-=======
-These encoders/layouts make use of an internal buffer to hold the JSON output during the rendering process. 
-The size of this buffer is set to `1024` bytes by default. A different size can be configured by setting the `minBufferSize` property to the desired value.
-The buffer automatically grows above the `minBufferSize` when needed to accommodate with larger events. However, only the first `minBufferSize` bytes will be reused by subsequent invocations. It is therefore strongly advised to set the minimum size at least equal to the average size of the encoded events to reduce unnecessary memory allocations and reduce pressure on the garbage collector.
-
->>>>>>> fa816785
 
 #### Providers for LoggingEvents
 
