--- conflicted
+++ resolved
@@ -58,36 +58,22 @@
 import org.slf4j.Marker;
 import org.slf4j.MarkerFactory;
 
-<<<<<<< HEAD
 import com.fasterxml.jackson.core.JsonParseException;
 import com.fasterxml.jackson.core.json.JsonFactory;
 import com.fasterxml.jackson.core.json.JsonFactoryBuilder;
 import com.fasterxml.jackson.core.json.JsonWriteFeature;
-=======
-import com.fasterxml.jackson.core.JsonFactory;
-import com.fasterxml.jackson.core.JsonGenerator;
->>>>>>> 1a7b1e50
 import com.fasterxml.jackson.databind.JsonNode;
 import com.fasterxml.jackson.databind.ObjectMapper;
 import com.fasterxml.jackson.databind.json.JsonMapper;
 
 public class LogstashEncoderTest {
     
-<<<<<<< HEAD
     private static Logger LOG = LoggerFactory.getLogger(LogstashEncoderTest.class);
 
     private static final ObjectMapper MAPPER = JsonMapper.builder().build();
     private LogstashEncoder encoder = new LogstashEncoder();
     private ByteArrayOutputStream outputStream = new ByteArrayOutputStream();
-=======
-    private static final Logger LOG = LoggerFactory.getLogger(LogstashEncoderTest.class);
-
-    private static final JsonFactory FACTORY = new MappingJsonFactory().enable(JsonGenerator.Feature.ESCAPE_NON_ASCII);
-    private static final ObjectMapper MAPPER = new ObjectMapper(FACTORY);
-    private final LogstashEncoder encoder = new LogstashEncoder();
-    private final ByteArrayOutputStream outputStream = new ByteArrayOutputStream();
->>>>>>> 1a7b1e50
-    
+
     @Test
     public void basicsAreIncluded_logback12() throws Exception {
         final long timestamp = System.currentTimeMillis();
@@ -569,13 +555,8 @@
         assertThat(node.get("level_value").intValue()).isEqualTo(40000);
     }
     
-<<<<<<< HEAD
     public JsonNode parse(String string) throws JsonParseException, IOException {
         return MAPPER.createParser(string).readValueAsTree();
-=======
-    public JsonNode parse(String string) throws IOException {
-        return FACTORY.createParser(string).readValueAsTree();
->>>>>>> 1a7b1e50
     }
     
     @Test
