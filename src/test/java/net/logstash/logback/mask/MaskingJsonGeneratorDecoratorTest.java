/**
 * Licensed under the Apache License, Version 2.0 (the "License");
 * you may not use this file except in compliance with the License.
 * You may obtain a copy of the License at
 *
 *      http://www.apache.org/licenses/LICENSE-2.0
 *
 * Unless required by applicable law or agreed to in writing, software
 * distributed under the License is distributed on an "AS IS" BASIS,
 * WITHOUT WARRANTIES OR CONDITIONS OF ANY KIND, either express or implied.
 * See the License for the specific language governing permissions and
 * limitations under the License.
 */
package net.logstash.logback.mask;

import static org.assertj.core.api.Assertions.assertThat;

import java.io.IOException;
import java.io.InputStream;
import java.io.StringReader;
import java.io.StringWriter;
import java.util.Arrays;

import ch.qos.logback.classic.Logger;
import ch.qos.logback.classic.LoggerContext;
import ch.qos.logback.classic.joran.JoranConfigurator;
import ch.qos.logback.classic.spi.ILoggingEvent;
import ch.qos.logback.core.ConsoleAppender;
import ch.qos.logback.core.joran.spi.JoranException;
import ch.qos.logback.core.spi.LifeCycle;
import net.logstash.logback.decorate.JsonGeneratorDecorator;
import net.logstash.logback.encoder.CompositeJsonEncoder;
import org.junit.Test;

import com.fasterxml.jackson.core.JsonGenerator;
import com.fasterxml.jackson.core.JsonParser;
import com.fasterxml.jackson.core.TokenStreamContext;
import com.fasterxml.jackson.databind.ObjectMapper;
import com.fasterxml.jackson.databind.json.JsonMapper;


public class MaskingJsonGeneratorDecoratorTest {

    private static final ObjectMapper MAPPER = JsonMapper.builder().build();

    public static class TestFieldMasker implements FieldMasker {

        @Override
        public Object mask(TokenStreamContext context) {
            return context.hasCurrentName() && context.getCurrentName().equals("testfield")
                    ? "[maskedtestfield]"
                    : null;
        }
    }
    public static class TestValueMasker implements ValueMasker {

        @Override
        public Object mask(TokenStreamContext context, Object value) {
            return "testvalue".equals(value)
                    ? "[maskedtestvalue]"
                    : null;
        }
    }

    public static class TestFieldMaskSupplier implements MaskingJsonGeneratorDecorator.PathMaskSupplier {

        @Override
        public MaskingJsonGeneratorDecorator.PathMask get() {
            return new MaskingJsonGeneratorDecorator.PathMask("fieldF");
        }
    }

    public static class TestValueMaskSupplier implements MaskingJsonGeneratorDecorator.ValueMaskSupplier {

        @Override
        public MaskingJsonGeneratorDecorator.ValueMask get() {
            return new MaskingJsonGeneratorDecorator.ValueMask("value6");
        }
    }

    JsonGeneratorDecorator configure(String file) {
        LoggerContext loggerContext = new LoggerContext();
        JoranConfigurator jc = new JoranConfigurator();
        jc.setContext(loggerContext);
        try (InputStream is = getClass().getResourceAsStream("/" + getClass().getName().replaceAll("\\.", "/") + "-" + file + ".xml")) {
            jc.doConfigure(is);
        } catch (IOException | JoranException e) {
            throw new RuntimeException(e);
        }
        Logger logger = loggerContext.getLogger(Logger.ROOT_LOGGER_NAME);
        ConsoleAppender<ILoggingEvent> appender = (ConsoleAppender<ILoggingEvent>) logger.getAppender("APPENDER");
        CompositeJsonEncoder<ILoggingEvent> encoder = (CompositeJsonEncoder<ILoggingEvent>) appender.getEncoder();
        return encoder.getJsonGeneratorDecorator();
    }

    @Test
    public void maskedAndUnmaskedField() throws IOException {
        testMaskByPath(
                "{\"fieldA\":\"valueA\",\"fieldB\":\"valueB\",\"fieldC\":\"valueC\"}",
                "{\"fieldA\":\"valueA\",\"fieldB\":\"****\",\"fieldC\":\"valueC\"}",
                "fieldB");
        testMaskByPath(
                "{\"fieldA\":\"valueA\",\"fieldB\":\"valueB\",\"fieldC\":\"valueC\"}",
                "{\"fieldA\":\"valueA\",\"fieldB\":\"****\",\"fieldC\":\"valueC\"}",
                "/fieldB");
        testMaskByPath(
                "{\"fieldA\":\"valueA\",\"fieldB\":\"valueB\",\"fieldC\":\"valueC\"}",
                "{\"fieldA\":\"valueA\",\"fieldB\":\"valueB\",\"fieldC\":\"valueC\"}",
                "foo/fieldB");
        testMaskByValue(
                "{\"fieldA\":\"valueA\",\"fieldB\":\"valueB\",\"fieldC\":\"valueC\"}",
                "{\"fieldA\":\"valueA\",\"fieldB\":\"****\",\"fieldC\":\"valueC\"}",
                "valueB");
        testMaskByValue(
                "{\"fieldA\":\"valueA\",\"fieldB\":\"valueB\",\"fieldC\":\"valueC\"}",
                "{\"fieldA\":\"****\",\"fieldB\":\"****\",\"fieldC\":\"****\"}",
                "value.");
    }

    @Test
    public void onlyMaskedField() throws IOException {
        testMaskByPath(
                "{\"fieldA\":\"valueA\"}",
                "{\"fieldA\":\"****\"}",
                "fieldA");
        testMaskByPath(
                "{\"fieldA\":\"valueA\"}",
                "{\"fieldA\":\"****\"}",
                "/fieldA");
        testMaskByPath(
                "{\"fieldA\":\"valueA\"}",
                "{\"fieldA\":\"valueA\"}",
                "foo/fieldA");
        testMaskByValue(
                "{\"fieldA\":\"valueA\"}",
                "{\"fieldA\":\"****\"}",
                "valueA");
    }

    @Test
    public void escapedPath() throws IOException {
        testMaskByPath(
                "{\"fieldA\":\"valueA\",\"field~/B\":\"valueB\",\"fieldC\":\"valueC\"}",
                "{\"fieldA\":\"valueA\",\"field~/B\":\"****\",\"fieldC\":\"valueC\"}",
                "field~0~1B");
    }

    @Test
    public void maskEverything() throws IOException {
        testMaskByPath(
                "{\"fieldA\":{\"fieldAA\":\"valueAA\",\"fieldAB\":{\"fieldABA\":\"valueABA\"},\"fieldAC\":[1]},\"fieldB\":\"valueB\"}",
                "{\"fieldA\":\"****\",\"fieldB\":\"****\"}",
                "*");
    }

    @Test
    public void maskNothing() throws IOException {
        testMaskByPath(
                "{\"fieldA\":{\"fieldAA\":\"valueAA\",\"fieldAB\":{\"fieldABA\":\"valueABA\"},\"fieldAC\":[1]},\"fieldB\":\"valueB\"}",
                "{\"fieldA\":{\"fieldAA\":\"valueAA\",\"fieldAB\":{\"fieldABA\":\"valueABA\"},\"fieldAC\":[1]},\"fieldB\":\"valueB\"}");
    }

    @Test
    public void configuration() throws IOException {
        JsonGeneratorDecorator noMasks = configure("noMasks");
        test(
                "{\"fieldA\":{\"fieldAA\":\"valueAA\",\"fieldAB\":{\"fieldABA\":\"valueABA\"},\"fieldAC\":[1]},\"fieldB\":\"valueB\"}",
                "{\"fieldA\":{\"fieldAA\":\"valueAA\",\"fieldAB\":{\"fieldABA\":\"valueABA\"},\"fieldAC\":[1]},\"fieldB\":\"valueB\"}",
                noMasks);


        JsonGeneratorDecorator masks = configure("masks");
        test(
                "{\"fieldA\":\"valueA\",\"fieldB\":\"valueB\",\"fieldC\":\"valueC\",\"fieldD\":\"valueD\",\"fieldE\":\"valueE\",\"fieldF\":\"valueF\",\"testfield\":\"valueE\"}",
                "{\"fieldA\":\"****\",\"fieldB\":\"****\",\"fieldC\":\"****\",\"fieldD\":\"****\",\"fieldE\":\"[masked]\",\"fieldF\":\"****\",\"testfield\":\"[maskedtestfield]\"}",
                masks);
        test(
                "{\"field0\":\"value0\",\"field1\":\"value1\",\"field2\":\"value2\",\"field3\":\"value3\",\"field-Z\":\"value-Z\",\"field4\":\"value4\",\"field5\":\"testvalue\",\"field6\":\"value6\"}",
                "{\"field0\":\"****\",\"field1\":\"****\",\"field2\":\"****\",\"field3\":\"****\",\"field-Z\":\"value-masked\",\"field4\":\"value4\",\"field5\":\"[maskedtestvalue]\",\"field6\":\"****\"}",
                masks);
    }

    @Test
    public void maskAllStringValues() throws IOException {
        testMaskByValue(
                "{\"fieldA\":{\"fieldAA\":\"valueAA\",\"fieldAB\":{\"fieldABA\":\"valueABA\"},\"fieldAC\":[1]},\"fieldB\":\"valueB\",\"fieldC\":1}",
                "{\"fieldA\":{\"fieldAA\":\"****\",\"fieldAB\":{\"fieldABA\":\"****\"},\"fieldAC\":[1]},\"fieldB\":\"****\",\"fieldC\":1}",
                "^.*$");
    }

    @Test
    public void maskedSubObject() throws IOException {
        testMaskByPath(
                "{\"fieldA\":{\"fieldAA\":\"valueAA\",\"fieldAB\":{\"fieldABA\":\"valueABA\"},\"fieldAC\":[1]},\"fieldB\":\"valueB\"}",
                "{\"fieldA\":\"****\",\"fieldB\":\"valueB\"}",
                "fieldA");
        testMaskByPath(
                "{\"fieldA\":{\"fieldAA\":\"valueAA\",\"fieldAB\":{\"fieldABA\":\"valueABA\"},\"fieldAC\":[1]},\"fieldB\":\"valueB\"}",
                "{\"fieldA\":\"****\",\"fieldB\":\"valueB\"}",
                "/fieldA");
        testMaskByPath(
                "{\"fieldA\":{\"fieldAA\":\"valueAA\",\"fieldAB\":{\"fieldABA\":\"valueABA\"},\"fieldAC\":[1]},\"fieldB\":\"valueB\"}",
                "{\"fieldA\":{\"fieldAA\":\"valueAA\",\"fieldAB\":{\"fieldABA\":\"****\"},\"fieldAC\":[1]},\"fieldB\":\"valueB\"}",
                "fieldA/*/fieldABA");
        testMaskByPath(
                "{\"fieldA\":{\"fieldAA\":\"valueAA\",\"fieldAB\":{\"fieldABA\":\"valueABA\"},\"fieldAC\":[1]},\"fieldB\":\"valueB\"}",
                "{\"fieldA\":{\"fieldAA\":\"valueAA\",\"fieldAB\":{\"fieldABA\":\"valueABA\"},\"fieldAC\":[1]},\"fieldB\":\"valueB\"}",
                "*/fieldA");
        testMaskByPath(
                "{\"fieldA\":{\"fieldAA\":\"valueAA\",\"fieldAB\":{\"fieldABA\":\"valueABA\"},\"fieldAC\":[1]},\"fieldB\":\"valueB\"}",
                "{\"fieldA\":{\"fieldAA\":\"valueAA\",\"fieldAB\":\"****\",\"fieldAC\":[1]},\"fieldB\":\"valueB\"}",
                "*/fieldAB");
        testMaskByPath(
                "{\"fieldA\":{\"fieldAA\":\"valueAA\",\"fieldAB\":{\"fieldABA\":\"valueABA\"},\"fieldAC\":[1]},\"fieldB\":\"valueB\"}",
                "{\"fieldA\":{\"fieldAA\":\"valueAA\",\"fieldAB\":{\"fieldABA\":\"valueABA\"},\"fieldAC\":[1]},\"fieldB\":\"valueB\"}",
                "foo/fieldA");
    }

    @Test
    public void subObjectWithMaskedField() throws IOException {
        testMaskByPath(
                "{\"fieldA\":{\"fieldAA\":\"valueAA\",\"fieldAB\":12345678,\"fieldAC\":\"valueAC\"}}",
                "{\"fieldA\":{\"fieldAA\":\"valueAA\",\"fieldAB\":\"****\",\"fieldAC\":\"valueAC\"}}",
                "fieldAB");
        testMaskByPath(
                "{\"fieldA\":{\"fieldAA\":\"valueAA\",\"fieldAB\":12345678,\"fieldAC\":\"valueAC\"}}",
                "{\"fieldA\":{\"fieldAA\":\"valueAA\",\"fieldAB\":\"****\",\"fieldAC\":\"valueAC\"}}",
                "fieldA/fieldAB");
        testMaskByPath(
                "{\"fieldA\":{\"fieldAA\":\"valueAA\",\"fieldAB\":12345678,\"fieldAC\":\"valueAC\"}}",
                "{\"fieldA\":{\"fieldAA\":\"valueAA\",\"fieldAB\":\"****\",\"fieldAC\":\"valueAC\"}}",
                "/fieldA/fieldAB");
        testMaskByPath(
                "{\"fieldA\":{\"fieldAA\":\"valueAA\",\"fieldAB\":12345678,\"fieldAC\":\"valueAC\"}}",
                "{\"fieldA\":{\"fieldAA\":\"valueAA\",\"fieldAB\":\"****\",\"fieldAC\":\"valueAC\"}}",
                "/*/fieldAB");
        testMaskByPath(
                "{\"fieldA\":{\"fieldAA\":\"valueAA\",\"fieldAB\":12345678,\"fieldAC\":\"valueAC\"}}",
                "{\"fieldA\":{\"fieldAA\":\"valueAA\",\"fieldAB\":12345678,\"fieldAC\":\"valueAC\"}}",
                "foo/fieldA/fieldAB");
    }

    @Test
    public void maskedArray() throws IOException {
        testMaskByPath(
                "{\"fieldA\":[\"valueA0\",\"valueA1\"],\"fieldB\":\"valueB\"}",
                "{\"fieldA\":\"****\",\"fieldB\":\"valueB\"}",
                "fieldA");
        testMaskByPath(
                "{\"fieldA\":[\"valueA0\",\"valueA1\"],\"fieldB\":\"valueB\"}",
                "{\"fieldA\":\"****\",\"fieldB\":\"valueB\"}",
                "/fieldA");
        testMaskByPath(
                "{\"fieldA\":[\"valueA0\",\"valueA1\"],\"fieldB\":\"valueB\"}",
                "{\"fieldA\":[\"valueA0\",\"valueA1\"],\"fieldB\":\"valueB\"}",
                "foo/fieldA");
    }

    @Test
    public void maskedArrayOfObjects() throws IOException {
        testMaskByPath(
                "{\"fieldA\":[{\"fieldA0A\":\"valueA0A\"},{\"fieldA1A\":\"valueA1A\"}],\"fieldB\":\"valueB\"}",
                "{\"fieldA\":\"****\",\"fieldB\":\"valueB\"}",
                "fieldA");
        testMaskByPath(
                "{\"fieldA\":[{\"fieldA0A\":\"valueA0A\"},{\"fieldA1A\":\"valueA1A\"}],\"fieldB\":\"valueB\"}",
                "{\"fieldA\":\"****\",\"fieldB\":\"valueB\"}",
                "/fieldA");
        testMaskByPath(
                "{\"fieldA\":[{\"fieldA0A\":\"valueA0A\"},{\"fieldA1A\":\"valueA1A\"}],\"fieldB\":\"valueB\"}",
                "{\"fieldA\":[{\"fieldA0A\":\"valueA0A\"},{\"fieldA1A\":\"valueA1A\"}],\"fieldB\":\"valueB\"}",
                "foo/fieldA");
    }

    @Test
    public void arrayOfObjectWithMaskedField() throws IOException {
        testMaskByPath(
                "{\"fieldA\":[{\"fieldA0A\":\"valueA0A\",\"fieldA0B\":12345678,\"fieldA0C\":\"valueA0C\"}]}",
                "{\"fieldA\":[{\"fieldA0A\":\"valueA0A\",\"fieldA0B\":\"****\",\"fieldA0C\":\"valueA0C\"}]}",
                "fieldA0B");
        testMaskByPath(
                "{\"fieldA\":[{\"fieldA0A\":\"valueA0A\",\"fieldA0B\":12345678,\"fieldA0C\":\"valueA0C\"}]}",
                "{\"fieldA\":[{\"fieldA0A\":\"valueA0A\",\"fieldA0B\":\"****\",\"fieldA0C\":\"valueA0C\"}]}",
                "0/fieldA0B");
        testMaskByPath(
                "{\"fieldA\":[{\"fieldA0A\":\"valueA0A\",\"fieldA0B\":12345678,\"fieldA0C\":\"valueA0C\"}]}",
                "{\"fieldA\":[{\"fieldA0A\":\"valueA0A\",\"fieldA0B\":\"****\",\"fieldA0C\":\"valueA0C\"}]}",
                "fieldA/0/fieldA0B");
        testMaskByPath(
                "{\"fieldA\":[{\"fieldA0A\":\"valueA0A\",\"fieldA0B\":12345678,\"fieldA0C\":\"valueA0C\"}]}",
                "{\"fieldA\":[{\"fieldA0A\":\"valueA0A\",\"fieldA0B\":\"****\",\"fieldA0C\":\"valueA0C\"}]}",
                "/fieldA/0/fieldA0B");
        testMaskByPath(
                "{\"fieldA\":[{\"fieldA0A\":\"valueA0A\",\"fieldA0B\":12345678,\"fieldA0C\":\"valueA0C\"}]}",
                "{\"fieldA\":[{\"fieldA0A\":\"valueA0A\",\"fieldA0B\":\"****\",\"fieldA0C\":\"valueA0C\"}]}",
                "/fieldA/*/fieldA0B");
        testMaskByPath(
                "{\"fieldA\":[{\"fieldA0A\":\"valueA0A\",\"fieldA0B\":12345678,\"fieldA0C\":\"valueA0C\"}]}",
                "{\"fieldA\":[{\"fieldA0A\":\"valueA0A\",\"fieldA0B\":12345678,\"fieldA0C\":\"valueA0C\"}]}",
                "foo/fieldA/0/fieldA0B");
    }

    @Test
    public void arrayOfArrayOfObjectWithMaskedFields() throws IOException {
        testMaskByPath(
                "{\"fieldA\":[[{\"fieldA00A\":\"valueA00A\",\"fieldA00B\":true,\"fieldA00C\":\"valueA00C\"}]]}",
                "{\"fieldA\":[[{\"fieldA00A\":\"valueA00A\",\"fieldA00B\":\"****\",\"fieldA00C\":\"valueA00C\"}]]}",
                "fieldA00B");
        testMaskByPath(
                "{\"fieldA\":[[{\"fieldA00A\":\"valueA00A\",\"fieldA00B\":true,\"fieldA00C\":\"valueA00C\"}]]}",
                "{\"fieldA\":[[{\"fieldA00A\":\"valueA00A\",\"fieldA00B\":\"****\",\"fieldA00C\":\"valueA00C\"}]]}",
                "0/fieldA00B");
        testMaskByPath(
                "{\"fieldA\":[[{\"fieldA00A\":\"valueA00A\",\"fieldA00B\":true,\"fieldA00C\":\"valueA00C\"}]]}",
                "{\"fieldA\":[[{\"fieldA00A\":\"valueA00A\",\"fieldA00B\":\"****\",\"fieldA00C\":\"valueA00C\"}]]}",
                "0/0/fieldA00B");
        testMaskByPath(
                "{\"fieldA\":[[{\"fieldA00A\":\"valueA00A\",\"fieldA00B\":true,\"fieldA00C\":\"valueA00C\"}]]}",
                "{\"fieldA\":[[{\"fieldA00A\":\"valueA00A\",\"fieldA00B\":\"****\",\"fieldA00C\":\"valueA00C\"}]]}",
                "fieldA/0/0/fieldA00B");
        testMaskByPath(
                "{\"fieldA\":[[{\"fieldA00A\":\"valueA00A\",\"fieldA00B\":true,\"fieldA00C\":\"valueA00C\"}]]}",
                "{\"fieldA\":[[{\"fieldA00A\":\"valueA00A\",\"fieldA00B\":\"****\",\"fieldA00C\":\"valueA00C\"}]]}",
                "fieldA/0/*/fieldA00B");
        testMaskByPath(
                "{\"fieldA\":[[{\"fieldA00A\":\"valueA00A\",\"fieldA00B\":true,\"fieldA00C\":\"valueA00C\"}]]}",
                "{\"fieldA\":[[{\"fieldA00A\":\"valueA00A\",\"fieldA00B\":\"****\",\"fieldA00C\":\"valueA00C\"}]]}",
                "*/0/*/fieldA00B");
        testMaskByPath(
                "{\"fieldA\":[[{\"fieldA00A\":\"valueA00A\",\"fieldA00B\":true,\"fieldA00C\":\"valueA00C\"}]]}",
                "{\"fieldA\":[[{\"fieldA00A\":\"valueA00A\",\"fieldA00B\":\"****\",\"fieldA00C\":\"valueA00C\"}]]}",
                "/fieldA/0/0/fieldA00B");
        testMaskByPath(
                "{\"fieldA\":[[{\"fieldA00A\":\"valueA00A\",\"fieldA00B\":true,\"fieldA00C\":\"valueA00C\"}]]}",
                "{\"fieldA\":[[{\"fieldA00A\":\"valueA00A\",\"fieldA00B\":\"****\",\"fieldA00C\":\"valueA00C\"}]]}",
                "/fieldA/*/0/fieldA00B");
        testMaskByPath(
                "{\"fieldA\":[[{\"fieldA00A\":\"valueA00A\",\"fieldA00B\":true,\"fieldA00C\":\"valueA00C\"}]]}",
                "{\"fieldA\":[[{\"fieldA00A\":\"valueA00A\",\"fieldA00B\":\"****\",\"fieldA00C\":\"valueA00C\"}]]}",
                "/*/*/0/fieldA00B");
        testMaskByPath(
                "{\"fieldA\":[[{\"fieldA00A\":\"valueA00A\",\"fieldA00B\":true,\"fieldA00C\":\"valueA00C\"}]]}",
                "{\"fieldA\":[[{\"fieldA00A\":\"valueA00A\",\"fieldA00B\":true,\"fieldA00C\":\"valueA00C\"}]]}",
                "foo/fieldA/0/0/fieldA00B");
    }

    private void testMaskByPath(String unmasked, String masked, String... pathsToMask) throws IOException  {
        MaskingJsonGeneratorDecorator decoratorByPath = new MaskingJsonGeneratorDecorator();
        Arrays.stream(pathsToMask).forEach(decoratorByPath::addPath);
        test(unmasked, masked, decoratorByPath);

        MaskingJsonGeneratorDecorator decoratorByPaths = new MaskingJsonGeneratorDecorator();
        decoratorByPaths.addPaths(String.join(",", pathsToMask));
        test(unmasked, masked, decoratorByPaths);

        MaskingJsonGeneratorDecorator decoratorByPathWithDifferentDefault = new MaskingJsonGeneratorDecorator();
        decoratorByPathWithDifferentDefault.setDefaultMask("[masked]");
        Arrays.stream(pathsToMask).forEach(decoratorByPathWithDifferentDefault::addPath);
        test(unmasked, masked.replace(MaskingJsonGenerator.MASK, "[masked]"), decoratorByPathWithDifferentDefault);

        MaskingJsonGeneratorDecorator decoratorByPathMask = new MaskingJsonGeneratorDecorator();
        decoratorByPathMask.setDefaultMask("foo");
        Arrays.stream(pathsToMask).forEach(pathToMask -> decoratorByPathMask.addPathMask(new MaskingJsonGeneratorDecorator.PathMask(pathToMask, MaskingJsonGenerator.MASK)));
        test(unmasked, masked, decoratorByPathMask);

        MaskingJsonGeneratorDecorator decoratorByPathMaskProvider = new MaskingJsonGeneratorDecorator();
        decoratorByPathMaskProvider.setDefaultMask("foo");
        Arrays.stream(pathsToMask).forEach(pathToMask -> decoratorByPathMaskProvider.addPathMaskSupplier(() -> new MaskingJsonGeneratorDecorator.PathMask(pathToMask, MaskingJsonGenerator.MASK)));
        test(unmasked, masked, decoratorByPathMaskProvider);

        MaskingJsonGeneratorDecorator decoratorByPathMasker = new MaskingJsonGeneratorDecorator();
        decoratorByPathMasker.setDefaultMask("foo");
        Arrays.stream(pathsToMask).forEach(pathToMask -> decoratorByPathMasker.addFieldMasker(new PathBasedFieldMasker(pathToMask, MaskingJsonGenerator.MASK)));
        test(unmasked, masked, decoratorByPathMasker);

    }

    private void testMaskByValue(String unmasked, String masked, String... valuesToMask) throws IOException  {
        MaskingJsonGeneratorDecorator decoratorByValue = new MaskingJsonGeneratorDecorator();
        Arrays.stream(valuesToMask).forEach(decoratorByValue::addValue);
        test(unmasked, masked, decoratorByValue);

        MaskingJsonGeneratorDecorator decoratorByValues = new MaskingJsonGeneratorDecorator();
        decoratorByValues.addValues(String.join(",", valuesToMask));
        test(unmasked, masked, decoratorByValues);

        MaskingJsonGeneratorDecorator decoratorByValueWithDifferentDefault = new MaskingJsonGeneratorDecorator();
        decoratorByValueWithDifferentDefault.setDefaultMask("[masked]");
        Arrays.stream(valuesToMask).forEach(decoratorByValueWithDifferentDefault::addValue);
        test(unmasked, masked.replace(MaskingJsonGenerator.MASK, "[masked]"), decoratorByValueWithDifferentDefault);

        MaskingJsonGeneratorDecorator decoratorByValueMask = new MaskingJsonGeneratorDecorator();
        Arrays.stream(valuesToMask).forEach(value -> decoratorByValueMask.addValueMask(new MaskingJsonGeneratorDecorator.ValueMask(value, MaskingJsonGenerator.MASK)));
        test(unmasked, masked, decoratorByValueMask);

        MaskingJsonGeneratorDecorator decoratorByValueMaskProvider = new MaskingJsonGeneratorDecorator();
        Arrays.stream(valuesToMask).forEach(value -> decoratorByValueMaskProvider.addValueMaskSupplier(() -> new MaskingJsonGeneratorDecorator.ValueMask(value, MaskingJsonGenerator.MASK)));
        test(unmasked, masked, decoratorByValueMaskProvider);

        MaskingJsonGeneratorDecorator decoratorByValueMasker = new MaskingJsonGeneratorDecorator();
        Arrays.stream(valuesToMask).forEach(value -> decoratorByValueMasker.addValueMasker(new RegexValueMasker(value, MaskingJsonGenerator.MASK)));
        test(unmasked, masked, decoratorByValueMasker);
    }

<<<<<<< HEAD
    private void test(String unmasked, String masked, JsonGeneratorDecorator<JsonGenerator> decorator) throws IOException {
=======
    @Test
    public void testReplacementGroup() throws IOException {
        MaskingJsonGeneratorDecorator decorator = new MaskingJsonGeneratorDecorator();
        decorator.addValueMask(new MaskingJsonGeneratorDecorator.ValueMask("(hello)? world", "$1 bob"));
        test("{\"field\":\"hello world\"}", "{\"field\":\"hello bob\"}", decorator);
    }

    private void test(String unmasked, String masked, JsonGeneratorDecorator decorator) throws IOException {
>>>>>>> 88b1df69
        if (decorator instanceof LifeCycle) {
            ((LifeCycle) decorator).start();
        }

        StringWriter maskedWriter = new StringWriter();
        JsonGenerator maskingGenerator = decorator.decorate(MAPPER.createGenerator(maskedWriter));

        /*
         * Read through the unmasked string, while writing to the maskedWriter
         */
        JsonParser parser = MAPPER.createParser(new StringReader(unmasked));

        while (parser.nextToken() != null) {
            maskingGenerator.copyCurrentEvent(parser);
        }

        maskingGenerator.flush();

        assertThat(maskedWriter.toString()).isEqualTo(masked);
    }

}<|MERGE_RESOLUTION|>--- conflicted
+++ resolved
@@ -402,9 +402,6 @@
         test(unmasked, masked, decoratorByValueMasker);
     }
 
-<<<<<<< HEAD
-    private void test(String unmasked, String masked, JsonGeneratorDecorator<JsonGenerator> decorator) throws IOException {
-=======
     @Test
     public void testReplacementGroup() throws IOException {
         MaskingJsonGeneratorDecorator decorator = new MaskingJsonGeneratorDecorator();
@@ -412,8 +409,7 @@
         test("{\"field\":\"hello world\"}", "{\"field\":\"hello bob\"}", decorator);
     }
 
-    private void test(String unmasked, String masked, JsonGeneratorDecorator decorator) throws IOException {
->>>>>>> 88b1df69
+    private void test(String unmasked, String masked, JsonGeneratorDecorator<JsonGenerator> decorator) throws IOException {
         if (decorator instanceof LifeCycle) {
             ((LifeCycle) decorator).start();
         }
