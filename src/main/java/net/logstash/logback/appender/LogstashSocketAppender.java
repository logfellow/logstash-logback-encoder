--- conflicted
+++ resolved
@@ -167,13 +167,8 @@
         getLayout().setShortenedLoggerNameLength(length);
     }
 
-<<<<<<< HEAD
     public String getDataFormat() {
         return getLayout().getDataFormat();
-=======
-    public JsonFactoryDecorator getJsonFactoryDecorator() {
-        return getLayout().getJsonFactoryDecorator();
->>>>>>> 1a7b1e50
     }
 
     public void setDataFormat(String dataFormat) {
