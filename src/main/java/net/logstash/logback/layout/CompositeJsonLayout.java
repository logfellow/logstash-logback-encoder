/**
 * Licensed under the Apache License, Version 2.0 (the "License");
 * you may not use this file except in compliance with the License.
 * You may obtain a copy of the License at
 *
 *      http://www.apache.org/licenses/LICENSE-2.0
 *
 * Unless required by applicable law or agreed to in writing, software
 * distributed under the License is distributed on an "AS IS" BASIS,
 * WITHOUT WARRANTIES OR CONDITIONS OF ANY KIND, either express or implied.
 * See the License for the specific language governing permissions and
 * limitations under the License.
 */
package net.logstash.logback.layout;

import java.io.IOException;
import java.io.OutputStreamWriter;
import java.io.Writer;

import net.logstash.logback.composite.CompositeJsonFormatter;
import net.logstash.logback.composite.JsonProviders;
import net.logstash.logback.decorate.JsonFactoryDecorator;
import net.logstash.logback.decorate.JsonGeneratorDecorator;
import net.logstash.logback.encoder.CompositeJsonEncoder;
import net.logstash.logback.encoder.SeparatorParser;
import net.logstash.logback.util.ReusableByteBuffer;
import net.logstash.logback.util.ReusableByteBuffers;

import ch.qos.logback.core.Layout;
import ch.qos.logback.core.LayoutBase;
import ch.qos.logback.core.pattern.PatternLayoutBase;
import ch.qos.logback.core.spi.DeferredProcessingAware;


public abstract class CompositeJsonLayout<Event extends DeferredProcessingAware> extends LayoutBase<Event> {

    private boolean immediateFlush = true;

    private Layout<Event> prefix;
    private Layout<Event> suffix;

    /**
     * Separator to use between events.
     *
     * <p>By default, this is null (for backwards compatibility), indicating no separator.
     * Note that this default is different than the default of {@link CompositeJsonEncoder#lineSeparator}.
     * In a future major release, the default will likely change to be the same as {@link CompositeJsonEncoder#lineSeparator}.</p>
     */
    private String lineSeparator;

    /**
     * The minimum size of the byte buffer used when encoding events in logback versions 
     * greater than or equal to 1.2.0. The buffer is reused by subsequent invocations of
     * the encoder. 
     * 
     * <p>The buffer automatically grows above the {@code #minBufferSize} when needed to 
     * accommodate with larger events. However, only the first {@code minBufferSize} bytes 
     * will be reused by subsequent invocations. It is therefore strongly advised to set
     * the minimum size at least equal to the average size of the encoded events to reduce
     * unnecessary memory allocations and reduce pressure on the garbage collector.
     */
    private int minBufferSize = 1024;
    
    /**
     * Provides reusable byte buffers (initialized when layout is started)
     */
    private ReusableByteBuffers bufferPool;
    
    
    private final CompositeJsonFormatter<Event> formatter;

    public CompositeJsonLayout() {
        super();
        this.formatter = createFormatter();
    }

    protected abstract CompositeJsonFormatter<Event> createFormatter();

    @Override
    public String doLayout(Event event) {
        if (!isStarted()) {
            throw new IllegalStateException("Layout is not started");
        }
        
        ReusableByteBuffer buffer = this.bufferPool.getBuffer();
        try(OutputStreamWriter writer = new OutputStreamWriter(buffer)) {
            writeLayout(   prefix, writer, event);
            writeFormatter(        writer, event);
            writeLayout(   suffix, writer, event);
            
            if (lineSeparator!=null) {
                writer.write(lineSeparator);
            }
            writer.flush();

            return new String(buffer.toByteArray());
        }
        catch (IOException e) {
            addWarn("Error formatting logging event", e);
            return null;
        }
<<<<<<< HEAD
        finally {
            bufferPool.releaseBuffer(buffer);
        }
    }

    
    private void writeLayout(Layout<Event> wrapped, Writer writer, Event event) throws IOException {
        if (wrapped==null) {
            return;
=======

        if (prefix == null && suffix == null && lineSeparator == null) {
            return result;
        }

        String prefixResult = doLayoutWrapped(prefix, event);
        String suffixResult = doLayoutWrapped(suffix, event);

        int size = result.length()
                + (prefixResult == null ? 0 : prefixResult.length())
                + (suffixResult == null ? 0 : suffixResult.length())
                + (lineSeparator == null ? 0 : lineSeparator.length());

        StringBuilder stringBuilder = new StringBuilder(size);
        if (prefixResult != null) {
            stringBuilder.append(prefixResult);
        }
        stringBuilder.append(result);
        if (suffixResult != null) {
            stringBuilder.append(suffixResult);
>>>>>>> 93d5731b
        }
        
        String str = wrapped.doLayout(event);
        if (str!=null) {
            writer.write(str);
        }
    }
    
    private void writeFormatter(Writer writer, Event event) throws IOException {
        this.formatter.writeEventToWriter(event, writer);
    }

<<<<<<< HEAD
    
=======
>>>>>>> 93d5731b
    @Override
    public void start() {
        super.start();
        this.bufferPool = new ReusableByteBuffers(this.minBufferSize);
        formatter.setContext(getContext());
        formatter.start();
        startWrapped(prefix);
        startWrapped(suffix);
    }

    private void startWrapped(Layout<Event> wrapped) {
        if (wrapped instanceof PatternLayoutBase) {
            /*
             * Don't ensure exception output (for ILoggingEvents)
             * or line separation (for IAccessEvents)
             */
            PatternLayoutBase<Event> layout = (PatternLayoutBase<Event>) wrapped;
            layout.setPostCompileProcessor(null);
            /*
             * The pattern will be re-parsed during start.
             * Needed so that the pattern is re-parsed without
             * the postCompileProcessor.
             */
            layout.start();
        }
        if (wrapped != null && !wrapped.isStarted()) {
            wrapped.start();
        }
    }

    @Override
    public void stop() {
        super.stop();
        formatter.stop();
        stopWrapped(prefix);
        stopWrapped(suffix);
    }

    private void stopWrapped(Layout<Event> wrapped) {
        if (wrapped != null && !wrapped.isStarted()) {
            wrapped.stop();
        }
    }

    public JsonProviders<Event> getProviders() {
        return formatter.getProviders();
    }

    public void setProviders(JsonProviders<Event> jsonProviders) {
        formatter.setProviders(jsonProviders);
    }

    public boolean isImmediateFlush() {
        return immediateFlush;
    }

    public void setImmediateFlush(boolean immediateFlush) {
        this.immediateFlush = immediateFlush;
    }

    public JsonFactoryDecorator getJsonFactoryDecorator() {
        return formatter.getJsonFactoryDecorator();
    }

    public void setJsonFactoryDecorator(JsonFactoryDecorator jsonFactoryDecorator) {
        formatter.setJsonFactoryDecorator(jsonFactoryDecorator);
    }

    public JsonGeneratorDecorator getJsonGeneratorDecorator() {
        return formatter.getJsonGeneratorDecorator();
    }

    public void setJsonGeneratorDecorator(JsonGeneratorDecorator jsonGeneratorDecorator) {
        formatter.setJsonGeneratorDecorator(jsonGeneratorDecorator);
    }

    public void setFindAndRegisterJacksonModules(boolean findAndRegisterJacksonModules) {
        formatter.setFindAndRegisterJacksonModules(findAndRegisterJacksonModules);
    }

    protected CompositeJsonFormatter<Event> getFormatter() {
        return formatter;
    }

    public Layout<Event> getPrefix() {
        return prefix;
    }
    public void setPrefix(Layout<Event> prefix) {
        this.prefix = prefix;
    }

    public Layout<Event> getSuffix() {
        return suffix;
    }
    public void setSuffix(Layout<Event> suffix) {
        this.suffix = suffix;
    }
    public String getLineSeparator() {
        return lineSeparator;
    }

    /**
     * Sets which lineSeparator to use between events.
     * <p>
     *
     * The following values have special meaning:
     * <ul>
     * <li><tt>null</tt> or empty string = no new line. (default)</li>
     * <li>"<tt>SYSTEM</tt>" = operating system new line.</li>
     * <li>"<tt>UNIX</tt>" = unix line ending (\n).</li>
     * <li>"<tt>WINDOWS</tt>" = windows line ending (\r\n).</li>
     * </ul>
     * <p>
     * Any other value will be used as given as the lineSeparator.
     */
    public void setLineSeparator(String lineSeparator) {
        this.lineSeparator = SeparatorParser.parseSeparator(lineSeparator);
    }

    public int getMinBufferSize() {
        return minBufferSize;
    }
    
    /**
     * The minimum size of the byte buffer used when encoding events in logback versions 
     * greater than or equal to 1.2.0. The buffer is reused by subsequent invocations of
     * the encoder. 
     * 
     * <p>The buffer automatically grows above the {@code #minBufferSize} when needed to 
     * accommodate with larger events. However, only the first {@code minBufferSize} bytes 
     * will be reused by subsequent invocations. It is therefore strongly advised to set
     * the minimum size at least equal to the average size of the encoded events to reduce
     * unnecessary memory allocations and reduce pressure on the garbage collector.
     * 
     * <p>Note: changes to the buffer size will not be taken into account after the encoder
     *          is started.
     */
    public void setMinBufferSize(int minBufferSize) {
        this.minBufferSize = minBufferSize;
    }
}<|MERGE_RESOLUTION|>--- conflicted
+++ resolved
@@ -49,12 +49,12 @@
     private String lineSeparator;
 
     /**
-     * The minimum size of the byte buffer used when encoding events in logback versions 
+     * The minimum size of the byte buffer used when encoding events in logback versions
      * greater than or equal to 1.2.0. The buffer is reused by subsequent invocations of
-     * the encoder. 
-     * 
-     * <p>The buffer automatically grows above the {@code #minBufferSize} when needed to 
-     * accommodate with larger events. However, only the first {@code minBufferSize} bytes 
+     * the encoder.
+     *
+     * <p>The buffer automatically grows above the {@code #minBufferSize} when needed to
+     * accommodate with larger events. However, only the first {@code minBufferSize} bytes
      * will be reused by subsequent invocations. It is therefore strongly advised to set
      * the minimum size at least equal to the average size of the encoded events to reduce
      * unnecessary memory allocations and reduce pressure on the garbage collector.
@@ -83,58 +83,33 @@
         }
         
         ReusableByteBuffer buffer = this.bufferPool.getBuffer();
-        try(OutputStreamWriter writer = new OutputStreamWriter(buffer)) {
-            writeLayout(   prefix, writer, event);
-            writeFormatter(        writer, event);
-            writeLayout(   suffix, writer, event);
-            
-            if (lineSeparator!=null) {
+        try (OutputStreamWriter writer = new OutputStreamWriter(buffer)) {
+            writeLayout(prefix, writer, event);
+            writeFormatter(writer, event);
+            writeLayout(suffix, writer, event);
+           
+            if (lineSeparator != null) {
                 writer.write(lineSeparator);
             }
             writer.flush();
 
             return new String(buffer.toByteArray());
-        }
-        catch (IOException e) {
+        } catch (IOException e) {
             addWarn("Error formatting logging event", e);
             return null;
-        }
-<<<<<<< HEAD
-        finally {
+        } finally {
             bufferPool.releaseBuffer(buffer);
         }
     }
 
     
     private void writeLayout(Layout<Event> wrapped, Writer writer, Event event) throws IOException {
-        if (wrapped==null) {
+        if (wrapped == null) {
             return;
-=======
-
-        if (prefix == null && suffix == null && lineSeparator == null) {
-            return result;
-        }
-
-        String prefixResult = doLayoutWrapped(prefix, event);
-        String suffixResult = doLayoutWrapped(suffix, event);
-
-        int size = result.length()
-                + (prefixResult == null ? 0 : prefixResult.length())
-                + (suffixResult == null ? 0 : suffixResult.length())
-                + (lineSeparator == null ? 0 : lineSeparator.length());
-
-        StringBuilder stringBuilder = new StringBuilder(size);
-        if (prefixResult != null) {
-            stringBuilder.append(prefixResult);
-        }
-        stringBuilder.append(result);
-        if (suffixResult != null) {
-            stringBuilder.append(suffixResult);
->>>>>>> 93d5731b
         }
         
         String str = wrapped.doLayout(event);
-        if (str!=null) {
+        if (str != null) {
             writer.write(str);
         }
     }
@@ -143,10 +118,7 @@
         this.formatter.writeEventToWriter(event, writer);
     }
 
-<<<<<<< HEAD
-    
-=======
->>>>>>> 93d5731b
+
     @Override
     public void start() {
         super.start();
@@ -269,18 +241,18 @@
     public int getMinBufferSize() {
         return minBufferSize;
     }
-    
-    /**
-     * The minimum size of the byte buffer used when encoding events in logback versions 
+   
+    /**
+     * The minimum size of the byte buffer used when encoding events in logback versions
      * greater than or equal to 1.2.0. The buffer is reused by subsequent invocations of
-     * the encoder. 
-     * 
-     * <p>The buffer automatically grows above the {@code #minBufferSize} when needed to 
-     * accommodate with larger events. However, only the first {@code minBufferSize} bytes 
+     * the encoder.
+     *
+     * <p>The buffer automatically grows above the {@code #minBufferSize} when needed to
+     * accommodate with larger events. However, only the first {@code minBufferSize} bytes
      * will be reused by subsequent invocations. It is therefore strongly advised to set
      * the minimum size at least equal to the average size of the encoded events to reduce
      * unnecessary memory allocations and reduce pressure on the garbage collector.
-     * 
+     *
      * <p>Note: changes to the buffer size will not be taken into account after the encoder
      *          is started.
      */
